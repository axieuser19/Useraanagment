import { useState, useEffect, useCallback } from 'react';
import { supabase } from '../lib/supabase';
import { useAuth } from './useAuth';
import { isSuperAdmin } from '../utils/adminAuth';

export interface UserAccessStatus {
  user_id: string;
  trial_start_date: string;
  trial_end_date: string;
  trial_status: 'active' | 'expired' | 'converted_to_paid' | 'scheduled_for_deletion';
  deletion_scheduled_at: string | null;
  subscription_status: string | null;
  subscription_id: string | null;
  price_id: string | null;
  current_period_end: number | null;
  has_access: boolean;
  access_type: 'paid_subscription' | 'stripe_trial' | 'free_trial' | 'no_access';
  seconds_remaining: number;
  days_remaining: number;
<<<<<<< HEAD
  // SECURITY: Enhanced tracking
  is_cancelled_subscription?: boolean;
  has_stripe_subscription?: boolean;
  subscription_verification_time?: number;
  is_expired_trial_user?: boolean;
  is_returning_user?: boolean;
  requires_subscription?: boolean;
  can_create_axiestudio_account?: boolean;
  is_team_subscription?: boolean;
  is_team_member?: boolean;
  team_id?: string;
  team_name?: string;
=======
>>>>>>> 940ad85c
}

export function useUserAccess() {
  const { user } = useAuth();
  const [accessStatus, setAccessStatus] = useState<UserAccessStatus | null>(null);
  const [loading, setLoading] = useState(true);
  const [error, setError] = useState<string | null>(null);

  const fetchAccessStatus = useCallback(async () => {
    if (!user) {
      setAccessStatus(null);
      setLoading(false);
      return;
    }

<<<<<<< HEAD
    // 👑 SUPER ADMIN OVERRIDE: Give infinite access
    if (isSuperAdmin(user.id)) {
      console.log('👑 SUPER ADMIN DETECTED: Granting infinite access');
      const adminAccessStatus: UserAccessStatus = {
        user_id: user.id,
        trial_start_date: new Date().toISOString(),
        trial_end_date: new Date(Date.now() + 100 * 365 * 24 * 60 * 60 * 1000).toISOString(), // 100 years
        trial_status: 'converted_to_paid',
        deletion_scheduled_at: null,
        subscription_status: 'active',
        subscription_id: 'sub_admin_pro_' + user.id,
        price_id: 'price_1Rv4rDBacFXEnBmNDMrhMqOH', // PRO price ID
        current_period_end: Math.floor(Date.now() / 1000) + (100 * 365 * 24 * 60 * 60), // 100 years
        has_access: true,
        access_type: 'paid_subscription',
        seconds_remaining: 100 * 365 * 24 * 60 * 60, // 100 years in seconds
        days_remaining: 100 * 365, // 100 years in days
        is_cancelled_subscription: false,
        has_stripe_subscription: true,
        subscription_verification_time: Date.now(),
        is_expired_trial_user: false,
        is_returning_user: false,
        requires_subscription: false,
        can_create_axiestudio_account: true
      };

      setAccessStatus(adminAccessStatus);
      setLoading(false);
      return;
    }

    try {
      setLoading(true);
      setError(null);
      const fetchTime = Date.now();

      console.log('🔄 Fetching user access status for user:', user.id);

      // 👥 TEMPORARILY DISABLE TEAM MEMBERSHIP CHECK TO AVOID RECURSION
      let teamMembership = null;
      console.log('⚠️ Team membership check temporarily disabled due to RLS recursion');

      // 🎯 TEAM MEMBER ACCESS: Check if user is team member and admin has subscription
      // Team members get Pro access ONLY if team admin has active Team Pro subscription
      try {
        const { data: teamMemberData, error: teamError } = await supabase
          .from('team_members')
          .select('team_id, role, status')
          .eq('user_id', user.id)
          .eq('status', 'active')
          .maybeSingle();

        if (teamMemberData && !teamError) {
          // Check if team admin has active subscription
          const { data: teamSubData, error: teamSubError } = await supabase
            .from('team_subscriptions')
            .select('status, price_id')
            .eq('team_id', teamMemberData.team_id)
            .eq('status', 'active')
            .in('price_id', ['price_1RwOhVBacFXEnBmNIeWQ1wQe', 'price_1RwP9cBacFXEnBmNsM3xVLL2'])
            .maybeSingle();

          if (teamSubData && !teamSubError) {
            console.log('👥 TEAM MEMBER WITH ADMIN SUBSCRIPTION: Granting Pro access');
            // Team member with admin having active subscription gets Pro access
            // This will be handled by the database sync function
          } else {
            console.log('👥 TEAM MEMBER WITHOUT ADMIN SUBSCRIPTION: Standard access only');
            // Team member but admin doesn't have subscription - Standard tier
            // This will be handled by the database sync function
          }
        }
      } catch (error) {
        console.warn('⚠️ Team membership check failed, continuing with individual access check');
      }

      // BULLETPROOF: Use enhanced access control function
      const { data: accessData, error: accessError } = await supabase.rpc('get_user_access_level', {
        p_user_id: user.id
      });

      if (accessError) {
        console.error('❌ Access check failed:', accessError);
        throw accessError;
      }

      if (!accessData || accessData.length === 0) {
        console.log('⚠️ No access data found for user');
        setAccessStatus(null);
        return;
=======
    const fetchAccessStatus = async () => {
      try {
        setLoading(true);
        setError(null);

        console.log('🔄 Fetching user access status for user:', user.id);

        // Use the existing function that we know works
        try {
          const result = await supabase.rpc('get_user_access_level', {
            p_user_id: user.id
          });
          
          if (result.error) {
            console.warn('RPC function failed, using fallback:', result.error);
            // Create basic fallback data
            const fallbackData = {
              user_id: user.id,
              has_access: true,
              access_type: 'free_trial',
              trial_status: 'active',
              subscription_status: null,
              days_remaining: 7,
              seconds_remaining: 7 * 24 * 60 * 60,
              trial_start_date: user.created_at,
              trial_end_date: new Date(new Date(user.created_at).getTime() + 7 * 24 * 60 * 60 * 1000).toISOString(),
              deletion_scheduled_at: null,
              subscription_id: null,
              price_id: null,
              current_period_end: null
            };
            setAccessStatus(fallbackData);
            return;
          }
          
          if (result.data && result.data.length > 0) {
            console.log('✅ User access data:', result.data[0]);
            setAccessStatus(result.data[0]);
            return;
          }
        } catch (rpcError) {
          console.warn('RPC function not available, using fallback:', rpcError);
        }

        // Create basic fallback data
        const fallbackData: UserAccessStatus = {
          user_id: user.id,
          has_access: true,
          access_type: 'free_trial',
          trial_status: 'active',
          subscription_status: null,
          days_remaining: 7,
          seconds_remaining: 7 * 24 * 60 * 60,
          trial_start_date: user.created_at,
          trial_end_date: new Date(new Date(user.created_at).getTime() + 7 * 24 * 60 * 60 * 1000).toISOString(),
          deletion_scheduled_at: null,
          subscription_id: null,
          price_id: null,
          current_period_end: null
        };

        console.log('✅ Using fallback access data');
        setAccessStatus(fallbackData);

      } catch (err) {
        console.error('Error fetching user access status:', err);
        
        // Even on error, provide basic access
        const errorFallback: UserAccessStatus = {
          user_id: user.id,
          has_access: true,
          access_type: 'free_trial',
          trial_status: 'active',
          subscription_status: null,
          days_remaining: 7,
          seconds_remaining: 7 * 24 * 60 * 60,
          trial_start_date: user.created_at,
          trial_end_date: new Date(new Date(user.created_at).getTime() + 7 * 24 * 60 * 60 * 1000).toISOString(),
          deletion_scheduled_at: null,
          subscription_id: null,
          price_id: null,
          current_period_end: null
        };
        
        setAccessStatus(errorFallback);
        setError(null); // Don't show errors to user
      } finally {
        setLoading(false);
>>>>>>> 940ad85c
      }

      const userAccess = accessData[0];
      console.log('✅ Bulletproof user access data:', userAccess);

      // VERIFICATION: Get subscription data for cross-validation
      const { data: subscriptionData } = await supabase
        .from('stripe_user_subscriptions')
        .select('*')
        .eq('user_id', user.id)
        .maybeSingle();

      // BULLETPROOF: Cross-verify subscription status
      const isSubscriptionCancelled = subscriptionData?.cancel_at_period_end === true;

      // BULLETPROOF: Build comprehensive access status (fixed self-reference)
      const bulletproofAccessStatus: UserAccessStatus = {
        user_id: user.id,
        trial_start_date: userAccess.trial_start_date || '',
        trial_end_date: userAccess.trial_end_date || '',
        trial_status: userAccess.trial_status || 'none',
        deletion_scheduled_at: userAccess.deletion_scheduled_at || null,
        subscription_status: subscriptionData?.subscription_status || null,
        subscription_id: subscriptionData?.subscription_id || null,
        price_id: subscriptionData?.price_id || null,
        current_period_end: subscriptionData?.current_period_end || null,
        has_access: userAccess.has_access || false,
        access_type: userAccess.access_type || 'no_access',
        seconds_remaining: userAccess.seconds_remaining || 0,
        days_remaining: userAccess.days_remaining || 0,
        // BULLETPROOF: Enhanced security flags
        is_cancelled_subscription: isSubscriptionCancelled,
        has_stripe_subscription: !!subscriptionData?.subscription_id,
        subscription_verification_time: fetchTime,
        is_expired_trial_user: userAccess.is_expired_trial_user || false,
        is_returning_user: userAccess.is_returning_user || false,
        requires_subscription: userAccess.requires_subscription || false,
        can_create_axiestudio_account: userAccess.can_create_axiestudio_account || false,
        // Team subscription detection
        is_team_subscription: ['price_1RwOhVBacFXEnBmNIeWQ1wQe', 'price_1RwP9cBacFXEnBmNsM3xVLL2'].includes(subscriptionData?.price_id)
      };

      console.log('🔒 Bulletproof access status verified:', bulletproofAccessStatus);
      setAccessStatus(bulletproofAccessStatus);
      setLastFetch(fetchTime);

    } catch (err) {
      console.error('Error fetching user access status:', err);
      setError(err instanceof Error ? err.message : 'Failed to fetch access status');
      setAccessStatus(null);
    } finally {
      setLoading(false);
    }
  }, [user]);

  useEffect(() => {
    if (!user) return;

    fetchAccessStatus();
<<<<<<< HEAD

    // SECURITY: Real-time updates (reduced frequency)
    const subscription = supabase
      .channel(`user_access_updates_${user.id}`)
      .on('postgres_changes',
        {
          event: '*',
          schema: 'public',
          table: 'user_trials',
          filter: `user_id=eq.${user.id}`
        },
        () => {
          console.log('🔄 Real-time update: user_trials changed');
          setTimeout(fetchAccessStatus, 1000); // Debounce updates
        }
      )
      .on('postgres_changes',
        {
          event: '*',
          schema: 'public',
          table: 'stripe_subscriptions'
        },
        () => {
          console.log('🔄 Real-time update: stripe_subscriptions changed');
          setTimeout(fetchAccessStatus, 1000); // Debounce updates
        }
      )
      .subscribe();

    // SECURITY: Reduced polling frequency (30 seconds instead of 5)
    const pollInterval = setInterval(() => {
      fetchAccessStatus();
    }, 30000);

    return () => {
      subscription.unsubscribe();
      clearInterval(pollInterval);
    };
  }, [user?.id, fetchAccessStatus]); // Fixed: Only depend on user.id and fetchAccessStatus
=======
  }, [user]);
>>>>>>> 940ad85c

  const hasAccess = accessStatus?.has_access || false;
  const isPaidUser = accessStatus?.access_type === 'paid_subscription';
  const isTrialing = accessStatus?.access_type === 'stripe_trial';
  const isFreeTrialing = accessStatus?.access_type === 'free_trial';
  const isProtected = isPaidUser || isTrialing;

  return {
    accessStatus,
    loading,
    error,
    hasAccess,
    isPaidUser,
    isTrialing,
    isFreeTrialing,
<<<<<<< HEAD
    isProtected,
    // SECURITY: New security flags
    isExpiredTrialUser,
    canCreateAxieStudioAccount,
    lastFetch,
    refetch: fetchAccessStatus,
  };
=======
    refetch: () => {
        setLoading(true);
      }
    };
>>>>>>> 940ad85c
}<|MERGE_RESOLUTION|>--- conflicted
+++ resolved
@@ -17,7 +17,6 @@
   access_type: 'paid_subscription' | 'stripe_trial' | 'free_trial' | 'no_access';
   seconds_remaining: number;
   days_remaining: number;
-<<<<<<< HEAD
   // SECURITY: Enhanced tracking
   is_cancelled_subscription?: boolean;
   has_stripe_subscription?: boolean;
@@ -30,8 +29,6 @@
   is_team_member?: boolean;
   team_id?: string;
   team_name?: string;
-=======
->>>>>>> 940ad85c
 }
 
 export function useUserAccess() {
@@ -39,6 +36,7 @@
   const [accessStatus, setAccessStatus] = useState<UserAccessStatus | null>(null);
   const [loading, setLoading] = useState(true);
   const [error, setError] = useState<string | null>(null);
+  const [lastFetch, setLastFetch] = useState<number>(0);
 
   const fetchAccessStatus = useCallback(async () => {
     if (!user) {
@@ -47,7 +45,6 @@
       return;
     }
 
-<<<<<<< HEAD
     // 👑 SUPER ADMIN OVERRIDE: Give infinite access
     if (isSuperAdmin(user.id)) {
       console.log('👑 SUPER ADMIN DETECTED: Granting infinite access');
@@ -123,6 +120,7 @@
       } catch (error) {
         console.warn('⚠️ Team membership check failed, continuing with individual access check');
       }
+      }
 
       // BULLETPROOF: Use enhanced access control function
       const { data: accessData, error: accessError } = await supabase.rpc('get_user_access_level', {
@@ -138,96 +136,6 @@
         console.log('⚠️ No access data found for user');
         setAccessStatus(null);
         return;
-=======
-    const fetchAccessStatus = async () => {
-      try {
-        setLoading(true);
-        setError(null);
-
-        console.log('🔄 Fetching user access status for user:', user.id);
-
-        // Use the existing function that we know works
-        try {
-          const result = await supabase.rpc('get_user_access_level', {
-            p_user_id: user.id
-          });
-          
-          if (result.error) {
-            console.warn('RPC function failed, using fallback:', result.error);
-            // Create basic fallback data
-            const fallbackData = {
-              user_id: user.id,
-              has_access: true,
-              access_type: 'free_trial',
-              trial_status: 'active',
-              subscription_status: null,
-              days_remaining: 7,
-              seconds_remaining: 7 * 24 * 60 * 60,
-              trial_start_date: user.created_at,
-              trial_end_date: new Date(new Date(user.created_at).getTime() + 7 * 24 * 60 * 60 * 1000).toISOString(),
-              deletion_scheduled_at: null,
-              subscription_id: null,
-              price_id: null,
-              current_period_end: null
-            };
-            setAccessStatus(fallbackData);
-            return;
-          }
-          
-          if (result.data && result.data.length > 0) {
-            console.log('✅ User access data:', result.data[0]);
-            setAccessStatus(result.data[0]);
-            return;
-          }
-        } catch (rpcError) {
-          console.warn('RPC function not available, using fallback:', rpcError);
-        }
-
-        // Create basic fallback data
-        const fallbackData: UserAccessStatus = {
-          user_id: user.id,
-          has_access: true,
-          access_type: 'free_trial',
-          trial_status: 'active',
-          subscription_status: null,
-          days_remaining: 7,
-          seconds_remaining: 7 * 24 * 60 * 60,
-          trial_start_date: user.created_at,
-          trial_end_date: new Date(new Date(user.created_at).getTime() + 7 * 24 * 60 * 60 * 1000).toISOString(),
-          deletion_scheduled_at: null,
-          subscription_id: null,
-          price_id: null,
-          current_period_end: null
-        };
-
-        console.log('✅ Using fallback access data');
-        setAccessStatus(fallbackData);
-
-      } catch (err) {
-        console.error('Error fetching user access status:', err);
-        
-        // Even on error, provide basic access
-        const errorFallback: UserAccessStatus = {
-          user_id: user.id,
-          has_access: true,
-          access_type: 'free_trial',
-          trial_status: 'active',
-          subscription_status: null,
-          days_remaining: 7,
-          seconds_remaining: 7 * 24 * 60 * 60,
-          trial_start_date: user.created_at,
-          trial_end_date: new Date(new Date(user.created_at).getTime() + 7 * 24 * 60 * 60 * 1000).toISOString(),
-          deletion_scheduled_at: null,
-          subscription_id: null,
-          price_id: null,
-          current_period_end: null
-        };
-        
-        setAccessStatus(errorFallback);
-        setError(null); // Don't show errors to user
-      } finally {
-        setLoading(false);
->>>>>>> 940ad85c
       }
 
       const userAccess = accessData[0];
@@ -287,7 +195,6 @@
     if (!user) return;
 
     fetchAccessStatus();
-<<<<<<< HEAD
 
     // SECURITY: Real-time updates (reduced frequency)
     const subscription = supabase
@@ -327,15 +234,14 @@
       clearInterval(pollInterval);
     };
   }, [user?.id, fetchAccessStatus]); // Fixed: Only depend on user.id and fetchAccessStatus
-=======
-  }, [user]);
->>>>>>> 940ad85c
 
   const hasAccess = accessStatus?.has_access || false;
   const isPaidUser = accessStatus?.access_type === 'paid_subscription';
   const isTrialing = accessStatus?.access_type === 'stripe_trial';
   const isFreeTrialing = accessStatus?.access_type === 'free_trial';
   const isProtected = isPaidUser || isTrialing;
+  const isExpiredTrialUser = accessStatus?.is_expired_trial_user || false;
+  const canCreateAxieStudioAccount = accessStatus?.can_create_axiestudio_account || false;
 
   return {
     accessStatus,
@@ -345,7 +251,6 @@
     isPaidUser,
     isTrialing,
     isFreeTrialing,
-<<<<<<< HEAD
     isProtected,
     // SECURITY: New security flags
     isExpiredTrialUser,
@@ -353,10 +258,4 @@
     lastFetch,
     refetch: fetchAccessStatus,
   };
-=======
-    refetch: () => {
-        setLoading(true);
-      }
-    };
->>>>>>> 940ad85c
 }